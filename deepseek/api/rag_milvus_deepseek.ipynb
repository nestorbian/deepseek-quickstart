--- conflicted
+++ resolved
@@ -30,95 +30,14 @@
   },
   {
    "cell_type": "code",
+   "execution_count": 1,
    "id": "9c18d7b4",
-   "metadata": {
-    "ExecuteTime": {
-     "end_time": "2025-08-07T12:56:49.881670Z",
-     "start_time": "2025-08-07T12:56:46.961961Z"
-    }
-   },
-   "source": [
-    "!pip install \"pymilvus[model]==2.5.10\" openai==1.82.0 requests==2.32.3 tqdm==4.67.1 torch==2.7.0"
-   ],
+   "metadata": {},
    "outputs": [
     {
      "name": "stdout",
      "output_type": "stream",
      "text": [
-<<<<<<< HEAD
-      "Looking in indexes: https://mirrors.aliyun.com/pypi/simple/\r\n",
-      "Requirement already satisfied: pymilvus==2.5.10 in /root/miniconda3/envs/deepseek/lib/python3.13/site-packages (from pymilvus[model]==2.5.10) (2.5.10)\r\n",
-      "Requirement already satisfied: openai==1.82.0 in /root/miniconda3/envs/deepseek/lib/python3.13/site-packages (1.82.0)\r\n",
-      "Requirement already satisfied: requests==2.32.3 in /root/miniconda3/envs/deepseek/lib/python3.13/site-packages (2.32.3)\r\n",
-      "Requirement already satisfied: tqdm==4.67.1 in /root/miniconda3/envs/deepseek/lib/python3.13/site-packages (4.67.1)\r\n",
-      "Requirement already satisfied: torch==2.7.0 in /root/miniconda3/envs/deepseek/lib/python3.13/site-packages (2.7.0)\r\n",
-      "Requirement already satisfied: setuptools>69 in /root/miniconda3/envs/deepseek/lib/python3.13/site-packages (from pymilvus==2.5.10->pymilvus[model]==2.5.10) (78.1.1)\r\n",
-      "Requirement already satisfied: grpcio<=1.67.1,>=1.49.1 in /root/miniconda3/envs/deepseek/lib/python3.13/site-packages (from pymilvus==2.5.10->pymilvus[model]==2.5.10) (1.67.1)\r\n",
-      "Requirement already satisfied: protobuf>=3.20.0 in /root/miniconda3/envs/deepseek/lib/python3.13/site-packages (from pymilvus==2.5.10->pymilvus[model]==2.5.10) (6.31.1)\r\n",
-      "Requirement already satisfied: python-dotenv<2.0.0,>=1.0.1 in /root/miniconda3/envs/deepseek/lib/python3.13/site-packages (from pymilvus==2.5.10->pymilvus[model]==2.5.10) (1.1.1)\r\n",
-      "Requirement already satisfied: ujson>=2.0.0 in /root/miniconda3/envs/deepseek/lib/python3.13/site-packages (from pymilvus==2.5.10->pymilvus[model]==2.5.10) (5.10.0)\r\n",
-      "Requirement already satisfied: pandas>=1.2.4 in /root/miniconda3/envs/deepseek/lib/python3.13/site-packages (from pymilvus==2.5.10->pymilvus[model]==2.5.10) (2.3.1)\r\n",
-      "Requirement already satisfied: milvus-lite>=2.4.0 in /root/miniconda3/envs/deepseek/lib/python3.13/site-packages (from pymilvus==2.5.10->pymilvus[model]==2.5.10) (2.5.1)\r\n",
-      "Requirement already satisfied: anyio<5,>=3.5.0 in /root/miniconda3/envs/deepseek/lib/python3.13/site-packages (from openai==1.82.0) (4.10.0)\r\n",
-      "Requirement already satisfied: distro<2,>=1.7.0 in /root/miniconda3/envs/deepseek/lib/python3.13/site-packages (from openai==1.82.0) (1.9.0)\r\n",
-      "Requirement already satisfied: httpx<1,>=0.23.0 in /root/miniconda3/envs/deepseek/lib/python3.13/site-packages (from openai==1.82.0) (0.28.1)\r\n",
-      "Requirement already satisfied: jiter<1,>=0.4.0 in /root/miniconda3/envs/deepseek/lib/python3.13/site-packages (from openai==1.82.0) (0.10.0)\r\n",
-      "Requirement already satisfied: pydantic<3,>=1.9.0 in /root/miniconda3/envs/deepseek/lib/python3.13/site-packages (from openai==1.82.0) (2.11.7)\r\n",
-      "Requirement already satisfied: sniffio in /root/miniconda3/envs/deepseek/lib/python3.13/site-packages (from openai==1.82.0) (1.3.1)\r\n",
-      "Requirement already satisfied: typing-extensions<5,>=4.11 in /root/miniconda3/envs/deepseek/lib/python3.13/site-packages (from openai==1.82.0) (4.14.1)\r\n",
-      "Requirement already satisfied: charset-normalizer<4,>=2 in /root/miniconda3/envs/deepseek/lib/python3.13/site-packages (from requests==2.32.3) (3.4.2)\r\n",
-      "Requirement already satisfied: idna<4,>=2.5 in /root/miniconda3/envs/deepseek/lib/python3.13/site-packages (from requests==2.32.3) (3.10)\r\n",
-      "Requirement already satisfied: urllib3<3,>=1.21.1 in /root/miniconda3/envs/deepseek/lib/python3.13/site-packages (from requests==2.32.3) (2.5.0)\r\n",
-      "Requirement already satisfied: certifi>=2017.4.17 in /root/miniconda3/envs/deepseek/lib/python3.13/site-packages (from requests==2.32.3) (2025.8.3)\r\n",
-      "Requirement already satisfied: filelock in /root/miniconda3/envs/deepseek/lib/python3.13/site-packages (from torch==2.7.0) (3.18.0)\r\n",
-      "Requirement already satisfied: sympy>=1.13.3 in /root/miniconda3/envs/deepseek/lib/python3.13/site-packages (from torch==2.7.0) (1.14.0)\r\n",
-      "Requirement already satisfied: networkx in /root/miniconda3/envs/deepseek/lib/python3.13/site-packages (from torch==2.7.0) (3.5)\r\n",
-      "Requirement already satisfied: jinja2 in /root/miniconda3/envs/deepseek/lib/python3.13/site-packages (from torch==2.7.0) (3.1.6)\r\n",
-      "Requirement already satisfied: fsspec in /root/miniconda3/envs/deepseek/lib/python3.13/site-packages (from torch==2.7.0) (2025.7.0)\r\n",
-      "Requirement already satisfied: nvidia-cuda-nvrtc-cu12==12.6.77 in /root/miniconda3/envs/deepseek/lib/python3.13/site-packages (from torch==2.7.0) (12.6.77)\r\n",
-      "Requirement already satisfied: nvidia-cuda-runtime-cu12==12.6.77 in /root/miniconda3/envs/deepseek/lib/python3.13/site-packages (from torch==2.7.0) (12.6.77)\r\n",
-      "Requirement already satisfied: nvidia-cuda-cupti-cu12==12.6.80 in /root/miniconda3/envs/deepseek/lib/python3.13/site-packages (from torch==2.7.0) (12.6.80)\r\n",
-      "Requirement already satisfied: nvidia-cudnn-cu12==9.5.1.17 in /root/miniconda3/envs/deepseek/lib/python3.13/site-packages (from torch==2.7.0) (9.5.1.17)\r\n",
-      "Requirement already satisfied: nvidia-cublas-cu12==12.6.4.1 in /root/miniconda3/envs/deepseek/lib/python3.13/site-packages (from torch==2.7.0) (12.6.4.1)\r\n",
-      "Requirement already satisfied: nvidia-cufft-cu12==11.3.0.4 in /root/miniconda3/envs/deepseek/lib/python3.13/site-packages (from torch==2.7.0) (11.3.0.4)\r\n",
-      "Requirement already satisfied: nvidia-curand-cu12==10.3.7.77 in /root/miniconda3/envs/deepseek/lib/python3.13/site-packages (from torch==2.7.0) (10.3.7.77)\r\n",
-      "Requirement already satisfied: nvidia-cusolver-cu12==11.7.1.2 in /root/miniconda3/envs/deepseek/lib/python3.13/site-packages (from torch==2.7.0) (11.7.1.2)\r\n",
-      "Requirement already satisfied: nvidia-cusparse-cu12==12.5.4.2 in /root/miniconda3/envs/deepseek/lib/python3.13/site-packages (from torch==2.7.0) (12.5.4.2)\r\n",
-      "Requirement already satisfied: nvidia-cusparselt-cu12==0.6.3 in /root/miniconda3/envs/deepseek/lib/python3.13/site-packages (from torch==2.7.0) (0.6.3)\r\n",
-      "Requirement already satisfied: nvidia-nccl-cu12==2.26.2 in /root/miniconda3/envs/deepseek/lib/python3.13/site-packages (from torch==2.7.0) (2.26.2)\r\n",
-      "Requirement already satisfied: nvidia-nvtx-cu12==12.6.77 in /root/miniconda3/envs/deepseek/lib/python3.13/site-packages (from torch==2.7.0) (12.6.77)\r\n",
-      "Requirement already satisfied: nvidia-nvjitlink-cu12==12.6.85 in /root/miniconda3/envs/deepseek/lib/python3.13/site-packages (from torch==2.7.0) (12.6.85)\r\n",
-      "Requirement already satisfied: nvidia-cufile-cu12==1.11.1.6 in /root/miniconda3/envs/deepseek/lib/python3.13/site-packages (from torch==2.7.0) (1.11.1.6)\r\n",
-      "Requirement already satisfied: triton==3.3.0 in /root/miniconda3/envs/deepseek/lib/python3.13/site-packages (from torch==2.7.0) (3.3.0)\r\n",
-      "Requirement already satisfied: pymilvus.model>=0.3.0 in /root/miniconda3/envs/deepseek/lib/python3.13/site-packages (from pymilvus[model]==2.5.10) (0.3.2)\r\n",
-      "Requirement already satisfied: httpcore==1.* in /root/miniconda3/envs/deepseek/lib/python3.13/site-packages (from httpx<1,>=0.23.0->openai==1.82.0) (1.0.9)\r\n",
-      "Requirement already satisfied: h11>=0.16 in /root/miniconda3/envs/deepseek/lib/python3.13/site-packages (from httpcore==1.*->httpx<1,>=0.23.0->openai==1.82.0) (0.16.0)\r\n",
-      "Requirement already satisfied: annotated-types>=0.6.0 in /root/miniconda3/envs/deepseek/lib/python3.13/site-packages (from pydantic<3,>=1.9.0->openai==1.82.0) (0.7.0)\r\n",
-      "Requirement already satisfied: pydantic-core==2.33.2 in /root/miniconda3/envs/deepseek/lib/python3.13/site-packages (from pydantic<3,>=1.9.0->openai==1.82.0) (2.33.2)\r\n",
-      "Requirement already satisfied: typing-inspection>=0.4.0 in /root/miniconda3/envs/deepseek/lib/python3.13/site-packages (from pydantic<3,>=1.9.0->openai==1.82.0) (0.4.1)\r\n",
-      "Requirement already satisfied: numpy>=1.26.0 in /root/miniconda3/envs/deepseek/lib/python3.13/site-packages (from pandas>=1.2.4->pymilvus==2.5.10->pymilvus[model]==2.5.10) (2.3.2)\r\n",
-      "Requirement already satisfied: python-dateutil>=2.8.2 in /root/miniconda3/envs/deepseek/lib/python3.13/site-packages (from pandas>=1.2.4->pymilvus==2.5.10->pymilvus[model]==2.5.10) (2.9.0.post0)\r\n",
-      "Requirement already satisfied: pytz>=2020.1 in /root/miniconda3/envs/deepseek/lib/python3.13/site-packages (from pandas>=1.2.4->pymilvus==2.5.10->pymilvus[model]==2.5.10) (2025.2)\r\n",
-      "Requirement already satisfied: tzdata>=2022.7 in /root/miniconda3/envs/deepseek/lib/python3.13/site-packages (from pandas>=1.2.4->pymilvus==2.5.10->pymilvus[model]==2.5.10) (2025.2)\r\n",
-      "Requirement already satisfied: transformers>=4.36.0 in /root/miniconda3/envs/deepseek/lib/python3.13/site-packages (from pymilvus.model>=0.3.0->pymilvus[model]==2.5.10) (4.55.0)\r\n",
-      "Requirement already satisfied: onnxruntime in /root/miniconda3/envs/deepseek/lib/python3.13/site-packages (from pymilvus.model>=0.3.0->pymilvus[model]==2.5.10) (1.22.1)\r\n",
-      "Requirement already satisfied: scipy>=1.10.0 in /root/miniconda3/envs/deepseek/lib/python3.13/site-packages (from pymilvus.model>=0.3.0->pymilvus[model]==2.5.10) (1.16.1)\r\n",
-      "Requirement already satisfied: six>=1.5 in /root/miniconda3/envs/deepseek/lib/python3.13/site-packages (from python-dateutil>=2.8.2->pandas>=1.2.4->pymilvus==2.5.10->pymilvus[model]==2.5.10) (1.17.0)\r\n",
-      "Requirement already satisfied: mpmath<1.4,>=1.1.0 in /root/miniconda3/envs/deepseek/lib/python3.13/site-packages (from sympy>=1.13.3->torch==2.7.0) (1.3.0)\r\n",
-      "Requirement already satisfied: huggingface-hub<1.0,>=0.34.0 in /root/miniconda3/envs/deepseek/lib/python3.13/site-packages (from transformers>=4.36.0->pymilvus.model>=0.3.0->pymilvus[model]==2.5.10) (0.34.3)\r\n",
-      "Requirement already satisfied: packaging>=20.0 in /root/miniconda3/envs/deepseek/lib/python3.13/site-packages (from transformers>=4.36.0->pymilvus.model>=0.3.0->pymilvus[model]==2.5.10) (25.0)\r\n",
-      "Requirement already satisfied: pyyaml>=5.1 in /root/miniconda3/envs/deepseek/lib/python3.13/site-packages (from transformers>=4.36.0->pymilvus.model>=0.3.0->pymilvus[model]==2.5.10) (6.0.2)\r\n",
-      "Requirement already satisfied: regex!=2019.12.17 in /root/miniconda3/envs/deepseek/lib/python3.13/site-packages (from transformers>=4.36.0->pymilvus.model>=0.3.0->pymilvus[model]==2.5.10) (2025.7.33)\r\n",
-      "Requirement already satisfied: tokenizers<0.22,>=0.21 in /root/miniconda3/envs/deepseek/lib/python3.13/site-packages (from transformers>=4.36.0->pymilvus.model>=0.3.0->pymilvus[model]==2.5.10) (0.21.4)\r\n",
-      "Requirement already satisfied: safetensors>=0.4.3 in /root/miniconda3/envs/deepseek/lib/python3.13/site-packages (from transformers>=4.36.0->pymilvus.model>=0.3.0->pymilvus[model]==2.5.10) (0.6.1)\r\n",
-      "Requirement already satisfied: hf-xet<2.0.0,>=1.1.3 in /root/miniconda3/envs/deepseek/lib/python3.13/site-packages (from huggingface-hub<1.0,>=0.34.0->transformers>=4.36.0->pymilvus.model>=0.3.0->pymilvus[model]==2.5.10) (1.1.7)\r\n",
-      "Requirement already satisfied: MarkupSafe>=2.0 in /root/miniconda3/envs/deepseek/lib/python3.13/site-packages (from jinja2->torch==2.7.0) (3.0.2)\r\n",
-      "Requirement already satisfied: coloredlogs in /root/miniconda3/envs/deepseek/lib/python3.13/site-packages (from onnxruntime->pymilvus.model>=0.3.0->pymilvus[model]==2.5.10) (15.0.1)\r\n",
-      "Requirement already satisfied: flatbuffers in /root/miniconda3/envs/deepseek/lib/python3.13/site-packages (from onnxruntime->pymilvus.model>=0.3.0->pymilvus[model]==2.5.10) (25.2.10)\r\n",
-      "Requirement already satisfied: humanfriendly>=9.1 in /root/miniconda3/envs/deepseek/lib/python3.13/site-packages (from coloredlogs->onnxruntime->pymilvus.model>=0.3.0->pymilvus[model]==2.5.10) (10.0)\r\n",
-      "\u001B[33mWARNING: Running pip as the 'root' user can result in broken permissions and conflicting behaviour with the system package manager, possibly rendering your system unusable. It is recommended to use a virtual environment instead: https://pip.pypa.io/warnings/venv. Use the --root-user-action option if you know what you are doing and want to suppress this warning.\u001B[0m\u001B[33m\r\n",
-      "\u001B[0m"
-=======
       "Looking in indexes: https://pypi.tuna.tsinghua.edu.cn/simple\n",
       "Requirement already satisfied: pymilvus==2.5.10 in /root/anaconda3/envs/deepseek/lib/python3.13/site-packages (from pymilvus[model]==2.5.10) (2.5.10)\n",
       "Requirement already satisfied: openai==1.82.0 in /root/anaconda3/envs/deepseek/lib/python3.13/site-packages (1.82.0)\n",
@@ -191,11 +110,12 @@
       "Requirement already satisfied: humanfriendly>=9.1 in /root/anaconda3/envs/deepseek/lib/python3.13/site-packages (from coloredlogs->onnxruntime->pymilvus.model>=0.3.0->pymilvus[model]==2.5.10) (10.0)\n",
       "\u001b[33mWARNING: Running pip as the 'root' user can result in broken permissions and conflicting behaviour with the system package manager, possibly rendering your system unusable. It is recommended to use a virtual environment instead: https://pip.pypa.io/warnings/venv. Use the --root-user-action option if you know what you are doing and want to suppress this warning.\u001b[0m\u001b[33m\n",
       "\u001b[0m"
->>>>>>> eb5c1874
      ]
     }
    ],
-   "execution_count": 7
+   "source": [
+    "!pip install \"pymilvus[model]==2.5.10\" openai==1.82.0 requests==2.32.3 tqdm==4.67.1 torch==2.7.0"
+   ]
   },
   {
    "cell_type": "markdown",
@@ -207,25 +127,16 @@
   },
   {
    "cell_type": "code",
+   "execution_count": 2,
    "id": "375ad823",
-   "metadata": {
-    "ExecuteTime": {
-     "end_time": "2025-08-12T15:39:09.144295Z",
-     "start_time": "2025-08-12T15:39:09.139180Z"
-    }
-   },
+   "metadata": {},
+   "outputs": [],
    "source": [
     "import os\n",
-    "\n",
-    "# 设置HuggingFace镜像站\n",
-    "os.environ[\"HF_ENDPOINT\"] = \"https://hf-mirror.com\"\n",
-    "os.environ[\"HUGGINGFACE_CO_URL_HOME\"] = \"https://hf-mirror.com\"\n",
     "\n",
     "# 从环境变量获取 DeepSeek API Key\n",
     "api_key = os.getenv(\"DEEPSEEK_API_KEY\")"
-   ],
-   "outputs": [],
-   "execution_count": 1
+   ]
   },
   {
    "cell_type": "markdown",
@@ -274,17 +185,10 @@
   },
   {
    "cell_type": "code",
-<<<<<<< HEAD
-=======
    "execution_count": 4,
->>>>>>> eb5c1874
    "id": "c9035a5f",
-   "metadata": {
-    "ExecuteTime": {
-     "end_time": "2025-08-12T15:39:19.007485Z",
-     "start_time": "2025-08-12T15:39:18.903161Z"
-    }
-   },
+   "metadata": {},
+   "outputs": [],
    "source": [
     "from glob import glob\n",
     "\n",
@@ -295,22 +199,13 @@
     "        file_text = file.read()\n",
     "\n",
     "    text_lines += file_text.split(\"# \")"
-   ],
-   "outputs": [],
-   "execution_count": 2
-  },
-  {
-   "cell_type": "code",
+   ]
+  },
+  {
+   "cell_type": "code",
+   "execution_count": 5,
    "id": "01b73e74-ee7d-4daf-b7db-1c7a10bfc0bf",
-   "metadata": {
-    "ExecuteTime": {
-     "end_time": "2025-08-12T15:40:32.855078Z",
-     "start_time": "2025-08-12T15:40:32.847910Z"
-    }
-   },
-   "source": [
-    "len(text_lines)"
-   ],
+   "metadata": {},
    "outputs": [
     {
      "data": {
@@ -318,12 +213,14 @@
        "72"
       ]
      },
-     "execution_count": 3,
+     "execution_count": 5,
      "metadata": {},
      "output_type": "execute_result"
     }
    ],
-   "execution_count": 3
+   "source": [
+    "len(text_lines)"
+   ]
   },
   {
    "cell_type": "markdown",
@@ -343,13 +240,10 @@
   },
   {
    "cell_type": "code",
+   "execution_count": 6,
    "id": "b994eb47",
-   "metadata": {
-    "ExecuteTime": {
-     "end_time": "2025-08-12T15:42:52.562528Z",
-     "start_time": "2025-08-12T15:42:50.889559Z"
-    }
-   },
+   "metadata": {},
+   "outputs": [],
    "source": [
     "from openai import OpenAI\n",
     "\n",
@@ -357,25 +251,20 @@
     "    api_key=api_key,\n",
     "    base_url=\"https://api.deepseek.com/v1\",  # DeepSeek API 的基地址\n",
     ")"
-   ],
-   "outputs": [],
-   "execution_count": 4
+   ]
   },
   {
    "cell_type": "markdown",
    "id": "1cc5a5e2",
    "metadata": {},
-   "source": "定义一个 embedding 模型，使用 `milvus_model` 来生成文本嵌入。我们以 `DefaultEmbeddingFunction` 模型为例，这是一个预训练的轻量级嵌入模型。需要从hugging face下载模型。"
-  },
-  {
-   "cell_type": "code",
+   "source": [
+    "定义一个 embedding 模型，使用 `milvus_model` 来生成文本嵌入。我们以 `DefaultEmbeddingFunction` 模型为例，这是一个预训练的轻量级嵌入模型。"
+   ]
+  },
+  {
+   "cell_type": "code",
+   "execution_count": 7,
    "id": "3a94242a",
-<<<<<<< HEAD
-   "metadata": {
-    "ExecuteTime": {
-     "end_time": "2025-08-12T16:27:58.510031Z",
-     "start_time": "2025-08-12T16:27:41.109554Z"
-=======
    "metadata": {},
    "outputs": [
     {
@@ -385,9 +274,8 @@
       "/root/anaconda3/envs/deepseek/lib/python3.13/site-packages/tqdm/auto.py:21: TqdmWarning: IProgress not found. Please update jupyter and ipywidgets. See https://ipywidgets.readthedocs.io/en/stable/user_install.html\n",
       "  from .autonotebook import tqdm as notebook_tqdm\n"
      ]
->>>>>>> eb5c1874
-    }
-   },
+    }
+   ],
    "source": [
     "# from pymilvus import model as milvus_model\n",
     "\n",
@@ -395,12 +283,6 @@
     "\n",
     "from pymilvus import model as milvus_model\n",
     "\n",
-<<<<<<< HEAD
-    "embedding_model = milvus_model.DefaultEmbeddingFunction()"
-   ],
-   "outputs": [],
-   "execution_count": 23
-=======
     "# OpenAI国内代理 https://api.apiyi.com/token \n",
     "embedding_model = milvus_model.dense.OpenAIEmbeddingFunction(\n",
     "    model_name='text-embedding-3-large', # Specify the model name\n",
@@ -409,7 +291,6 @@
     "    dimensions=512\n",
     ")"
    ]
->>>>>>> eb5c1874
   },
   {
    "cell_type": "markdown",
@@ -421,19 +302,9 @@
   },
   {
    "cell_type": "code",
+   "execution_count": 8,
    "id": "88a27567",
-   "metadata": {
-    "ExecuteTime": {
-     "end_time": "2025-08-12T15:47:35.054271Z",
-     "start_time": "2025-08-12T15:47:34.486038Z"
-    }
-   },
-   "source": [
-    "test_embedding = embedding_model.encode_queries([\"This is a test\"])[0]\n",
-    "embedding_dim = len(test_embedding)\n",
-    "print(embedding_dim)\n",
-    "print(test_embedding[:10])"
-   ],
+   "metadata": {},
    "outputs": [
     {
      "name": "stdout",
@@ -445,37 +316,32 @@
      ]
     }
    ],
-   "execution_count": 6
-  },
-  {
-   "cell_type": "code",
+   "source": [
+    "test_embedding = embedding_model.encode_queries([\"This is a test\"])[0]\n",
+    "embedding_dim = len(test_embedding)\n",
+    "print(embedding_dim)\n",
+    "print(test_embedding[:10])"
+   ]
+  },
+  {
+   "cell_type": "code",
+   "execution_count": 9,
    "id": "f7683f3a-d9e4-4c8e-9a66-c341911bef6b",
-   "metadata": {
-    "ExecuteTime": {
-     "end_time": "2025-08-12T15:51:06.225807Z",
-     "start_time": "2025-08-12T15:51:05.963423Z"
-    }
-   },
-   "source": [
-    "test_embedding_0 = embedding_model.encode_queries([\"That is a test\"])[0]\n",
-    "print(test_embedding_0[:10])"
-   ],
+   "metadata": {},
    "outputs": [
     {
      "name": "stdout",
      "output_type": "stream",
      "text": [
-<<<<<<< HEAD
-      "[-0.05210766  0.07635823  0.0083235  -0.03446345  0.04234776 -0.03599082\n",
-      " -0.00163659 -0.01105891 -0.01117201 -0.01092011]\n"
-=======
       "[-0.00578664  0.02242682 -0.01892621  0.12811586 -0.01249751 -0.07321841\n",
       " -0.00281971  0.08617394 -0.04377401  0.03073668]\n"
->>>>>>> eb5c1874
      ]
     }
    ],
-   "execution_count": 8
+   "source": [
+    "test_embedding_0 = embedding_model.encode_queries([\"That is a test\"])[0]\n",
+    "print(test_embedding_0[:10])"
+   ]
   },
   {
    "cell_type": "markdown",
@@ -495,15 +361,8 @@
   },
   {
    "cell_type": "code",
+   "execution_count": 10,
    "id": "95e84b8c",
-<<<<<<< HEAD
-   "metadata": {
-    "ExecuteTime": {
-     "end_time": "2025-08-12T15:54:15.125747Z",
-     "start_time": "2025-08-12T15:54:10.795238Z"
-    }
-   },
-=======
    "metadata": {},
    "outputs": [
     {
@@ -515,16 +374,13 @@
      ]
     }
    ],
->>>>>>> eb5c1874
    "source": [
     "from pymilvus import MilvusClient\n",
     "\n",
     "milvus_client = MilvusClient(uri=\"./milvus_demo.db\")\n",
     "\n",
     "collection_name = \"my_rag_collection\""
-   ],
-   "outputs": [],
-   "execution_count": 9
+   ]
   },
   {
    "cell_type": "markdown",
@@ -548,19 +404,14 @@
   },
   {
    "cell_type": "code",
+   "execution_count": 11,
    "id": "aee85c08",
-   "metadata": {
-    "ExecuteTime": {
-     "end_time": "2025-08-12T15:54:21.129321Z",
-     "start_time": "2025-08-12T15:54:20.554549Z"
-    }
-   },
+   "metadata": {},
+   "outputs": [],
    "source": [
     "if milvus_client.has_collection(collection_name):\n",
     "    milvus_client.drop_collection(collection_name)"
-   ],
-   "outputs": [],
-   "execution_count": 10
+   ]
   },
   {
    "cell_type": "markdown",
@@ -569,7 +420,7 @@
    "source": [
     "创建一个具有指定参数的新 collection。\n",
     "\n",
-    "如果我们不指定任何字段信息，Milvus 将自动创建一个默认的 `id` 字段作为主键，以及一个 `vector` 字段来存储向量数据（猜测根据这个字段建立向量索引）。一个保留的 JSON 字段用于存储非 schema 定义的字段及其值。\n",
+    "如果我们不指定任何字段信息，Milvus 将自动创建一个默认的 `id` 字段作为主键，以及一个 `vector` 字段来存储向量数据。一个保留的 JSON 字段用于存储非 schema 定义的字段及其值。\n",
     "\n",
     "`metric_type` (距离度量类型):\n",
     "     作用：定义如何计算向量之间的相似程度。\n",
@@ -579,7 +430,7 @@
     " `consistency_level` (一致性级别):\n",
     "     作用：定义数据写入后，读取操作能多快看到这些新数据。\n",
     "     例如：\n",
-    "         `Strong` (强一致性): 总是读到最新数据，可能查询速度稍慢。\n",
+    "         `Strong` (强一致性): 总是读到最新数据，可能稍慢。\n",
     "         `Bounded` (有界过期): 可能读到几秒内旧数据，性能较好 (默认)。\n",
     "         `Session` (会话一致性): 自己写入的自己能立刻读到。\n",
     "         `Eventually` (最终一致性): 最终会读到新数据，但没时间保证，性能最好。\n",
@@ -592,13 +443,10 @@
   },
   {
    "cell_type": "code",
+   "execution_count": 12,
    "id": "bd0b2df8",
-   "metadata": {
-    "ExecuteTime": {
-     "end_time": "2025-08-12T15:59:51.274700Z",
-     "start_time": "2025-08-12T15:59:50.177780Z"
-    }
-   },
+   "metadata": {},
+   "outputs": [],
    "source": [
     "milvus_client.create_collection(\n",
     "    collection_name=collection_name,\n",
@@ -606,9 +454,7 @@
     "    metric_type=\"IP\",  # 内积距离\n",
     "    consistency_level=\"Strong\",  # 支持的值为 (`\"Strong\"`, `\"Session\"`, `\"Bounded\"`, `\"Eventually\"`)。更多详情请参见 https://milvus.io/docs/consistency.md#Consistency-Level。\n",
     ")"
-   ],
-   "outputs": [],
-   "execution_count": 11
+   ]
   },
   {
    "cell_type": "markdown",
@@ -630,35 +476,15 @@
   },
   {
    "cell_type": "code",
+   "execution_count": 13,
    "id": "ad077094",
-   "metadata": {
-    "ExecuteTime": {
-     "end_time": "2025-08-12T16:01:37.473286Z",
-     "start_time": "2025-08-12T16:01:16.969407Z"
-    }
-   },
-   "source": [
-    "from tqdm import tqdm\n",
-    "\n",
-    "data = []\n",
-    "\n",
-    "doc_embeddings = embedding_model.encode_documents(text_lines)\n",
-    "\n",
-    "for i, line in enumerate(tqdm(text_lines, desc=\"Creating embeddings\")):\n",
-    "    data.append({\"id\": i, \"vector\": doc_embeddings[i], \"text\": line})\n",
-    "\n",
-    "milvus_client.insert(collection_name=collection_name, data=data)"
-   ],
+   "metadata": {},
    "outputs": [
     {
      "name": "stderr",
      "output_type": "stream",
      "text": [
-<<<<<<< HEAD
-      "Creating embeddings: 100%|██████████| 72/72 [00:00<00:00, 233016.89it/s]\n"
-=======
       "Creating embeddings: 100%|██████████| 72/72 [00:00<00:00, 770382.37it/s]\n"
->>>>>>> eb5c1874
      ]
     },
     {
@@ -667,12 +493,23 @@
        "{'insert_count': 72, 'ids': [0, 1, 2, 3, 4, 5, 6, 7, 8, 9, 10, 11, 12, 13, 14, 15, 16, 17, 18, 19, 20, 21, 22, 23, 24, 25, 26, 27, 28, 29, 30, 31, 32, 33, 34, 35, 36, 37, 38, 39, 40, 41, 42, 43, 44, 45, 46, 47, 48, 49, 50, 51, 52, 53, 54, 55, 56, 57, 58, 59, 60, 61, 62, 63, 64, 65, 66, 67, 68, 69, 70, 71], 'cost': 0}"
       ]
      },
-     "execution_count": 12,
+     "execution_count": 13,
      "metadata": {},
      "output_type": "execute_result"
     }
    ],
-   "execution_count": 12
+   "source": [
+    "from tqdm import tqdm\n",
+    "\n",
+    "data = []\n",
+    "\n",
+    "doc_embeddings = embedding_model.encode_documents(text_lines)\n",
+    "\n",
+    "for i, line in enumerate(tqdm(text_lines, desc=\"Creating embeddings\")):\n",
+    "    data.append({\"id\": i, \"vector\": doc_embeddings[i], \"text\": line})\n",
+    "\n",
+    "milvus_client.insert(collection_name=collection_name, data=data)"
+   ]
   },
   {
    "cell_type": "markdown",
@@ -700,19 +537,13 @@
   },
   {
    "cell_type": "code",
+   "execution_count": 14,
    "id": "6e2f5c6a",
-   "metadata": {
-    "ExecuteTime": {
-     "end_time": "2025-08-12T16:27:58.582700Z",
-     "start_time": "2025-08-12T16:27:58.579316Z"
-    }
-   },
-   "source": [
-    "# question = \"How is data stored in milvus?\"\n",
-    "question = \"Why no vector data in etcd?\""
-   ],
-   "outputs": [],
-   "execution_count": 24
+   "metadata": {},
+   "outputs": [],
+   "source": [
+    "question = \"How is data stored in milvus?\""
+   ]
   },
   {
    "cell_type": "markdown",
@@ -724,13 +555,10 @@
   },
   {
    "cell_type": "code",
+   "execution_count": 15,
    "id": "0dd4cbac",
-   "metadata": {
-    "ExecuteTime": {
-     "end_time": "2025-08-12T16:28:07.332327Z",
-     "start_time": "2025-08-12T16:28:07.074748Z"
-    }
-   },
+   "metadata": {},
+   "outputs": [],
    "source": [
     "search_res = milvus_client.search(\n",
     "    collection_name=collection_name,\n",
@@ -741,9 +569,7 @@
     "    search_params={\"metric_type\": \"IP\", \"params\": {}},  # 内积距离\n",
     "    output_fields=[\"text\"],  # 返回 text 字段\n",
     ")"
-   ],
-   "outputs": [],
-   "execution_count": 25
+   ]
   },
   {
    "cell_type": "markdown",
@@ -755,21 +581,9 @@
   },
   {
    "cell_type": "code",
+   "execution_count": 16,
    "id": "6a7f6eb3",
-   "metadata": {
-    "ExecuteTime": {
-     "end_time": "2025-08-12T16:28:20.689133Z",
-     "start_time": "2025-08-12T16:28:20.683656Z"
-    }
-   },
-   "source": [
-    "import json\n",
-    "\n",
-    "retrieved_lines_with_distances = [\n",
-    "    (res[\"entity\"][\"text\"], res[\"distance\"]) for res in search_res[0]\n",
-    "]\n",
-    "print(json.dumps(retrieved_lines_with_distances, indent=4))"
-   ],
+   "metadata": {},
    "outputs": [
     {
      "name": "stdout",
@@ -777,18 +591,6 @@
      "text": [
       "[\n",
       "    [\n",
-<<<<<<< HEAD
-      "        \"Why is there no vector data in etcd?\\n\\netcd stores Milvus module metadata; MinIO stores entities.\\n\\n###\",\n",
-      "        0.7043837308883667\n",
-      "    ],\n",
-      "    [\n",
-      "        \"---\\nid: product_faq.md\\nsummary: Find answers to frequently asked questions about the world's most advanced vector database.\\ntitle: Product FAQ\\n---\\n\\n\",\n",
-      "        0.4299328327178955\n",
-      "    ],\n",
-      "    [\n",
-      "        \"Why do I get fewer than k vectors when searching for `topk` vectors?\\n\\nAmong the indexes that Milvus supports, IVF_FLAT and IVF_SQ8 implement the k-means clustering method. A data space is divided into `nlist` clusters and the inserted vectors are distributed to these clusters. Milvus then selects the `nprobe` nearest clusters and compares the distances between the target vector and all vectors in the selected clusters to return the final results.\\n\\nIf `nlist` and `topk` are large and nprobe is small, the number of vectors in the nprobe clusters may be less than `k`. Therefore, when you search for the `topk` nearest vectors, the number of returned vectors is less than `k`.\\n\\nTo avoid this, try setting `nprobe` larger and `nlist` and `k` smaller.\\n\\nSee [Vector Index](index.md) for more information.\\n\\n###\",\n",
-      "        0.4079229235649109\n",
-=======
       "        \" Where does Milvus store data?\\n\\nMilvus deals with two types of data, inserted data and metadata. \\n\\nInserted data, including vector data, scalar data, and collection-specific schema, are stored in persistent storage as incremental log. Milvus supports multiple object storage backends, including [MinIO](https://min.io/), [AWS S3](https://aws.amazon.com/s3/?nc1=h_ls), [Google Cloud Storage](https://cloud.google.com/storage?hl=en#object-storage-for-companies-of-all-sizes) (GCS), [Azure Blob Storage](https://azure.microsoft.com/en-us/products/storage/blobs), [Alibaba Cloud OSS](https://www.alibabacloud.com/product/object-storage-service), and [Tencent Cloud Object Storage](https://www.tencentcloud.com/products/cos) (COS).\\n\\nMetadata are generated within Milvus. Each Milvus module has its own metadata that are stored in etcd.\\n\\n###\",\n",
       "        0.7751177549362183\n",
       "    ],\n",
@@ -799,13 +601,19 @@
       "    [\n",
       "        \"How does Milvus flush data?\\n\\nMilvus returns success when inserted data are loaded to the message queue. However, the data are not yet flushed to the disk. Then Milvus' data node writes the data in the message queue to persistent storage as incremental logs. If `flush()` is called, the data node is forced to write all data in the message queue to persistent storage immediately.\\n\\n###\",\n",
       "        0.6181490421295166\n",
->>>>>>> eb5c1874
       "    ]\n",
       "]\n"
      ]
     }
    ],
-   "execution_count": 26
+   "source": [
+    "import json\n",
+    "\n",
+    "retrieved_lines_with_distances = [\n",
+    "    (res[\"entity\"][\"text\"], res[\"distance\"]) for res in search_res[0]\n",
+    "]\n",
+    "print(json.dumps(retrieved_lines_with_distances, indent=4))"
+   ]
   },
   {
    "cell_type": "markdown",
@@ -825,84 +633,57 @@
   },
   {
    "cell_type": "code",
+   "execution_count": 17,
    "id": "0676448f",
-   "metadata": {
-    "ExecuteTime": {
-     "end_time": "2025-08-12T16:29:16.609823Z",
-     "start_time": "2025-08-12T16:29:16.605374Z"
-    }
-   },
+   "metadata": {},
+   "outputs": [],
    "source": [
     "context = \"\\n\".join(\n",
     "    [line_with_distance[0] for line_with_distance in retrieved_lines_with_distances]\n",
     ")"
-   ],
-   "outputs": [],
-   "execution_count": 27
-  },
-  {
-   "cell_type": "code",
+   ]
+  },
+  {
+   "cell_type": "code",
+   "execution_count": 18,
    "id": "107df42a-b3f7-48a8-b66b-fc82fe3ec174",
-   "metadata": {
-    "ExecuteTime": {
-     "end_time": "2025-08-12T16:29:18.818714Z",
-     "start_time": "2025-08-12T16:29:18.812564Z"
-    }
-   },
-   "source": [
-    "context"
-   ],
+   "metadata": {},
    "outputs": [
     {
      "data": {
       "text/plain": [
-<<<<<<< HEAD
-       "\"Why is there no vector data in etcd?\\n\\netcd stores Milvus module metadata; MinIO stores entities.\\n\\n###\\n---\\nid: product_faq.md\\nsummary: Find answers to frequently asked questions about the world's most advanced vector database.\\ntitle: Product FAQ\\n---\\n\\n\\nWhy do I get fewer than k vectors when searching for `topk` vectors?\\n\\nAmong the indexes that Milvus supports, IVF_FLAT and IVF_SQ8 implement the k-means clustering method. A data space is divided into `nlist` clusters and the inserted vectors are distributed to these clusters. Milvus then selects the `nprobe` nearest clusters and compares the distances between the target vector and all vectors in the selected clusters to return the final results.\\n\\nIf `nlist` and `topk` are large and nprobe is small, the number of vectors in the nprobe clusters may be less than `k`. Therefore, when you search for the `topk` nearest vectors, the number of returned vectors is less than `k`.\\n\\nTo avoid this, try setting `nprobe` larger and `nlist` and `k` smaller.\\n\\nSee [Vector Index](index.md) for more information.\\n\\n###\""
-=======
        "\" Where does Milvus store data?\\n\\nMilvus deals with two types of data, inserted data and metadata. \\n\\nInserted data, including vector data, scalar data, and collection-specific schema, are stored in persistent storage as incremental log. Milvus supports multiple object storage backends, including [MinIO](https://min.io/), [AWS S3](https://aws.amazon.com/s3/?nc1=h_ls), [Google Cloud Storage](https://cloud.google.com/storage?hl=en#object-storage-for-companies-of-all-sizes) (GCS), [Azure Blob Storage](https://azure.microsoft.com/en-us/products/storage/blobs), [Alibaba Cloud OSS](https://www.alibabacloud.com/product/object-storage-service), and [Tencent Cloud Object Storage](https://www.tencentcloud.com/products/cos) (COS).\\n\\nMetadata are generated within Milvus. Each Milvus module has its own metadata that are stored in etcd.\\n\\n###\\nHow does Milvus handle vector data types and precision?\\n\\nMilvus supports Binary, Float32, Float16, and BFloat16 vector types.\\n\\n- Binary vectors: Store binary data as sequences of 0s and 1s, used in image processing and information retrieval.\\n- Float32 vectors: Default storage with a precision of about 7 decimal digits. Even Float64 values are stored with Float32 precision, leading to potential precision loss upon retrieval.\\n- Float16 and BFloat16 vectors: Offer reduced precision and memory usage. Float16 is suitable for applications with limited bandwidth and storage, while BFloat16 balances range and efficiency, commonly used in deep learning to reduce computational requirements without significantly impacting accuracy.\\n\\n###\\nHow does Milvus flush data?\\n\\nMilvus returns success when inserted data are loaded to the message queue. However, the data are not yet flushed to the disk. Then Milvus' data node writes the data in the message queue to persistent storage as incremental logs. If `flush()` is called, the data node is forced to write all data in the message queue to persistent storage immediately.\\n\\n###\""
->>>>>>> eb5c1874
       ]
      },
-     "execution_count": 28,
+     "execution_count": 18,
      "metadata": {},
      "output_type": "execute_result"
     }
    ],
-   "execution_count": 28
-  },
-  {
-   "cell_type": "code",
-<<<<<<< HEAD
-=======
+   "source": [
+    "context"
+   ]
+  },
+  {
+   "cell_type": "code",
    "execution_count": 19,
->>>>>>> eb5c1874
    "id": "19998758-7f98-4cb8-8789-625fcfaad00e",
-   "metadata": {
-    "ExecuteTime": {
-     "end_time": "2025-08-12T16:29:22.555375Z",
-     "start_time": "2025-08-12T16:29:22.549382Z"
-    }
-   },
-   "source": [
-    "question"
-   ],
+   "metadata": {},
    "outputs": [
     {
      "data": {
       "text/plain": [
-       "'Why no vector data in etcd?'"
+       "'How is data stored in milvus?'"
       ]
      },
-<<<<<<< HEAD
-     "execution_count": 29,
-=======
      "execution_count": 19,
->>>>>>> eb5c1874
      "metadata": {},
      "output_type": "execute_result"
     }
    ],
-   "execution_count": 29
+   "source": [
+    "question"
+   ]
   },
   {
    "cell_type": "markdown",
@@ -914,17 +695,10 @@
   },
   {
    "cell_type": "code",
-<<<<<<< HEAD
-=======
    "execution_count": 20,
->>>>>>> eb5c1874
    "id": "b655f6f3",
-   "metadata": {
-    "ExecuteTime": {
-     "end_time": "2025-08-12T16:29:24.760901Z",
-     "start_time": "2025-08-12T16:29:24.756853Z"
-    }
-   },
+   "metadata": {},
+   "outputs": [],
    "source": [
     "SYSTEM_PROMPT = \"\"\"\n",
     "Human: 你是一个 AI 助手。你能够从提供的上下文段落片段中找到问题的答案。\n",
@@ -940,39 +714,28 @@
     "<translated>\n",
     "</translated>\n",
     "\"\"\""
-   ],
-   "outputs": [],
-   "execution_count": 30
-  },
-  {
-   "cell_type": "code",
+   ]
+  },
+  {
+   "cell_type": "code",
+   "execution_count": 21,
    "id": "97089c31-f85c-47a9-8498-78520513bc67",
-   "metadata": {
-    "ExecuteTime": {
-     "end_time": "2025-08-12T16:29:27.402205Z",
-     "start_time": "2025-08-12T16:29:27.395965Z"
-    }
-   },
-   "source": [
-    "USER_PROMPT"
-   ],
+   "metadata": {},
    "outputs": [
     {
      "data": {
       "text/plain": [
-<<<<<<< HEAD
-       "\"\\n请使用以下用 <context> 标签括起来的信息片段来回答用 <question> 标签括起来的问题。最后追加原始回答的中文翻译，并用 <translated>和</translated> 标签标注。\\n<context>\\nWhy is there no vector data in etcd?\\n\\netcd stores Milvus module metadata; MinIO stores entities.\\n\\n###\\n---\\nid: product_faq.md\\nsummary: Find answers to frequently asked questions about the world's most advanced vector database.\\ntitle: Product FAQ\\n---\\n\\n\\nWhy do I get fewer than k vectors when searching for `topk` vectors?\\n\\nAmong the indexes that Milvus supports, IVF_FLAT and IVF_SQ8 implement the k-means clustering method. A data space is divided into `nlist` clusters and the inserted vectors are distributed to these clusters. Milvus then selects the `nprobe` nearest clusters and compares the distances between the target vector and all vectors in the selected clusters to return the final results.\\n\\nIf `nlist` and `topk` are large and nprobe is small, the number of vectors in the nprobe clusters may be less than `k`. Therefore, when you search for the `topk` nearest vectors, the number of returned vectors is less than `k`.\\n\\nTo avoid this, try setting `nprobe` larger and `nlist` and `k` smaller.\\n\\nSee [Vector Index](index.md) for more information.\\n\\n###\\n</context>\\n<question>\\nWhy no vector data in etcd?\\n</question>\\n<translated>\\n</translated>\\n\""
-=======
        "\"\\n请使用以下用 <context> 标签括起来的信息片段来回答用 <question> 标签括起来的问题。最后追加原始回答的中文翻译，并用 <translated>和</translated> 标签标注。\\n<context>\\n Where does Milvus store data?\\n\\nMilvus deals with two types of data, inserted data and metadata. \\n\\nInserted data, including vector data, scalar data, and collection-specific schema, are stored in persistent storage as incremental log. Milvus supports multiple object storage backends, including [MinIO](https://min.io/), [AWS S3](https://aws.amazon.com/s3/?nc1=h_ls), [Google Cloud Storage](https://cloud.google.com/storage?hl=en#object-storage-for-companies-of-all-sizes) (GCS), [Azure Blob Storage](https://azure.microsoft.com/en-us/products/storage/blobs), [Alibaba Cloud OSS](https://www.alibabacloud.com/product/object-storage-service), and [Tencent Cloud Object Storage](https://www.tencentcloud.com/products/cos) (COS).\\n\\nMetadata are generated within Milvus. Each Milvus module has its own metadata that are stored in etcd.\\n\\n###\\nHow does Milvus handle vector data types and precision?\\n\\nMilvus supports Binary, Float32, Float16, and BFloat16 vector types.\\n\\n- Binary vectors: Store binary data as sequences of 0s and 1s, used in image processing and information retrieval.\\n- Float32 vectors: Default storage with a precision of about 7 decimal digits. Even Float64 values are stored with Float32 precision, leading to potential precision loss upon retrieval.\\n- Float16 and BFloat16 vectors: Offer reduced precision and memory usage. Float16 is suitable for applications with limited bandwidth and storage, while BFloat16 balances range and efficiency, commonly used in deep learning to reduce computational requirements without significantly impacting accuracy.\\n\\n###\\nHow does Milvus flush data?\\n\\nMilvus returns success when inserted data are loaded to the message queue. However, the data are not yet flushed to the disk. Then Milvus' data node writes the data in the message queue to persistent storage as incremental logs. If `flush()` is called, the data node is forced to write all data in the message queue to persistent storage immediately.\\n\\n###\\n</context>\\n<question>\\nHow is data stored in milvus?\\n</question>\\n<translated>\\n</translated>\\n\""
->>>>>>> eb5c1874
       ]
      },
-     "execution_count": 31,
+     "execution_count": 21,
      "metadata": {},
      "output_type": "execute_result"
     }
    ],
-   "execution_count": 31
+   "source": [
+    "USER_PROMPT"
+   ]
   },
   {
    "cell_type": "markdown",
@@ -984,34 +747,14 @@
   },
   {
    "cell_type": "code",
+   "execution_count": 22,
    "id": "638a7561",
-   "metadata": {
-    "ExecuteTime": {
-     "end_time": "2025-08-12T16:30:04.185263Z",
-     "start_time": "2025-08-12T16:29:56.843458Z"
-    }
-   },
-   "source": [
-    "response = deepseek_client.chat.completions.create(\n",
-    "    model=\"deepseek-chat\",\n",
-    "    messages=[\n",
-    "        {\"role\": \"system\", \"content\": SYSTEM_PROMPT},\n",
-    "        {\"role\": \"user\", \"content\": USER_PROMPT},\n",
-    "    ],\n",
-    ")\n",
-    "print(response.choices[0].message.content)"
-   ],
+   "metadata": {},
    "outputs": [
     {
      "name": "stdout",
      "output_type": "stream",
      "text": [
-<<<<<<< HEAD
-      "根据提供的上下文信息，ETCD中不存储向量数据的原因是：ETCD仅用于存储Milvus模块的元数据，而实际的实体向量数据是由MinIO存储的。\n",
-      "\n",
-      "<translated>\n",
-      "根据提供的上下文信息，ETCD中不存储向量数据的原因是：ETCD仅用于存储Milvus模块的元数据，而实际的实体向量数据是由MinIO存储的。\n",
-=======
       "Milvus stores data in two main categories: inserted data and metadata.\n",
       "\n",
       "1. **Inserted Data** (including vector data, scalar data, and collection schemas):\n",
@@ -1032,12 +775,20 @@
       "2. **元数据**：\n",
       "   - 由Milvus模块内部生成。\n",
       "   - 存储在etcd（分布式键值存储系统）中。\n",
->>>>>>> eb5c1874
       "</translated>\n"
      ]
     }
    ],
-   "execution_count": 33
+   "source": [
+    "response = deepseek_client.chat.completions.create(\n",
+    "    model=\"deepseek-chat\",\n",
+    "    messages=[\n",
+    "        {\"role\": \"system\", \"content\": SYSTEM_PROMPT},\n",
+    "        {\"role\": \"user\", \"content\": USER_PROMPT},\n",
+    "    ],\n",
+    ")\n",
+    "print(response.choices[0].message.content)"
+   ]
   },
   {
    "cell_type": "code",
